--- conflicted
+++ resolved
@@ -176,10 +176,6 @@
             xhr.timeout = 60000;
             const url = this.opts.authenticationEndpoint;
             xhr.open('POST', url);
-<<<<<<< HEAD
-=======
-            xhr.setRequestHeader("csrf-token", this.opts.csrfToken);
->>>>>>> 05efd2a9
             xhr.setRequestHeader("Content-type", "application/json");
             xhr.ontimeout = function (e) {
                 reject(["The authenticationEndpoint you provided timed out in 60 seconds", xhr]);
